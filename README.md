--- conflicted
+++ resolved
@@ -126,7 +126,6 @@
 $ bash create_custom_model.sh <num-classes> # Will create custom model 'yolov3-custom.cfg'
 ```
 
-<<<<<<< HEAD
 ##### Classes
 Add class names to `data/custom/classes.names`. One class name per row.
 
@@ -135,20 +134,13 @@
 
 ##### Annotations
 Move annotations to `data/custom/labels/`. The filepath of annotations corresponding to image `data/custom/images/train.jpg` will be contained in the file `data/custom/labels/train.txt`. The structure of each annotation file will be rows of defined bounding boxes for the corresponding image. The structure of each row is `label_idx x y w h`, where the coordinates are scaled `[0, 1]`. The `label_idx` corresponds to that row number of that label in `data/custom/classes.names`.
-=======
-#### Images
-Move images to `data/custom/images/`.
-
-#### Annotations
-Move annotations to `data/custom/labels/`. The filepath of annotations corresponding to the image `data/custom/images/train.jpg` should be contained in the file `data/custom/labels/train.txt`. The structure of each annotation file should be rows of defined bounding boxes for the corresponding image. The structure of each row is `label_idx x y w h`, where the coordinates are scaled `[0, 1]`.
->>>>>>> 551d84e8
 
 #### Train
 To train on the custom dataset run:
 
 ```
 $ python3 train.py --model_config_path config/yolov3-custom.cfg --data_config_path config/custom.data
-```
+``` 
 
 
 ## Credit
